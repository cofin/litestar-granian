from __future__ import annotations

import multiprocessing
import subprocess
import sys
from pathlib import Path
from typing import TYPE_CHECKING, Any

import click
from click import Context, command, option
from granian.constants import HTTPModes, Loops, ThreadModes
from granian.http import HTTP1Settings, HTTP2Settings
from litestar.cli._utils import LitestarEnv

try:
    from litestar.cli._utils import isatty  # type: ignore[attr-defined]
except ImportError:  # pragma: nocover

    def isatty() -> bool:  # pragma: nocover
        """Detect if a terminal is TTY enabled.

        This was added in Litestar 2.8 and is backported for compatibility.

        This is a convenience wrapper around the built in system methods.  This allows for easier testing of TTY/non-TTY modes.
        """
        return sys.stdout.isatty()


if TYPE_CHECKING:
    from litestar import Litestar
    from litestar.cli._utils import LitestarEnv


<<<<<<< HEAD
@command(name="run", context_settings={"show_default": True}, help="Start application server")
@option("-p", "--port", help="Serve under this port", type=int, default=8000, show_default=True)
=======
@command(name="run")
@option("-p", "--port", help="Serve under this port", type=int, default=8000, show_default=True, envvar="LITESTAR_PORT")
>>>>>>> 3f398bb9
@option(
    "-W",
    "--wc",
    "--web-concurrency",
    "--workers",
    help="The number of processes to start.",
    type=click.IntRange(min=1, max=multiprocessing.cpu_count() + 1),
    show_default=True,
    default=1,
    envvar="WEB_CONCURRENCY",
)
@option(
    "--threads",
    help="The number of threads.",
    type=click.IntRange(min=1),
    show_default=True,
    default=1,
)
@option(
    "--blocking-threads",
    help="The number of blocking threads.",
    type=click.IntRange(min=1),
    show_default=True,
    default=1,
)
@option("--threading-mode", help="Threading mode to use.", type=ThreadModes, default=ThreadModes.workers.value)
@option("--http", help="HTTP Version to use (HTTP or HTTP2)", type=HTTPModes, default=HTTPModes.auto.value)
@option("--opt", help="Enable additional event loop optimizations", is_flag=True, default=False)
@option(
    "--backlog",
    help="Maximum number of connections to hold in backlog.",
    type=click.IntRange(min=128),
    show_default=True,
    default=1024,
)
@option("-H", "--host", help="Server under this host", default="127.0.0.1", show_default=True, envvar="LITESTAR_HOST")
@option(
    "--ssl-keyfile",
    type=click.Path(file_okay=True, exists=True, dir_okay=False, readable=True),
    help="SSL key file",
    default=None,
    show_default=False,
)
@option(
    "--ssl-certificate",
    type=click.Path(file_okay=True, exists=True, dir_okay=False, readable=True),
    help="SSL certificate file",
    default=None,
    show_default=False,
)
@option(
    "--create-self-signed-cert",
    help="If certificate and key are not found at specified locations, create a self-signed certificate and a key",
    is_flag=True,
    envvar="LITESTAR_CREATE_SELF_SIGNED_CERT",
)
@option(
    "--http1-buffer-size",
    help="Set the maximum buffer size for HTTP/1 connections",
    type=click.IntRange(min=8192),
    show_default=True,
    default=HTTP1Settings.max_buffer_size,
)
@option(
    "--http1-keep-alive/--no-http1-keep-alive",
    help="Enables or disables HTTP/1 keep-alive",
    default=HTTP1Settings.keep_alive,
    show_default=True,
    is_flag=True,
)
@option(
    "--http1-pipeline-flush/--no-http1-pipeline-flush",
    help="Aggregates HTTP/1 flushes to better support pipelined responses (experimental)",
    default=False,
    is_flag=True,
)
@option(
    "--http2-adaptive-window/--no-http2-adaptive-window",
    help="Sets whether to use an adaptive flow control for HTTP2",
    default=HTTP2Settings.adaptive_window,
    is_flag=True,
)
@option(
    "--http2-initial-connection-window-size",
    help="Sets the max connection-level flow control for HTTP2",
    type=int,
    show_default=False,
    default=HTTP2Settings.initial_connection_window_size,
)
@option(
    "--http2-initial-stream-window-size",
    help="Sets the `SETTINGS_INITIAL_WINDOW_SIZE` option for HTTP2 stream-level flow control",
    type=int,
    show_default=False,
    default=HTTP2Settings.initial_stream_window_size,
)
@option(
    "--http2-keep-alive-interval",
    help="Sets an interval for HTTP2 Ping frames should be sent to keep a connection alive",
    type=int,
    required=False,
    show_default=False,
    default=None,
)
@option(
    "--http2-keep-alive-timeout",
    help="Sets a timeout for receiving an acknowledgement of the HTTP2 keep-alive ping",
    type=int,
    show_default=False,
    default=HTTP2Settings.keep_alive_timeout,
)
@option(
    "--http2-max-concurrent-streams",
    help="Sets the SETTINGS_MAX_CONCURRENT_STREAMS option for HTTP2 connections",
    type=int,
    show_default=False,
    default=HTTP2Settings.max_concurrent_streams,
)
@option(
    "--http2-max-frame-size",
    help="Sets the maximum frame size to use for HTTP2",
    type=int,
    show_default=False,
    default=HTTP2Settings.max_frame_size,
)
@option(
    "--http2-max-headers-size",
    help="Sets the max size of received header frames",
    type=int,
    show_default=False,
    default=HTTP2Settings.max_headers_size,
)
@option(
    "--http2-max-send-buffer-size",
    help="Set the maximum write buffer size for each HTTP/2 stream",
    type=int,
    show_default=False,
    default=HTTP2Settings.max_send_buffer_size,
)
@option("--url-path-prefix", help="URL path prefix the app is mounted on", default=None, show_default=False)
@option("-d", "--debug", help="Run app in debug mode", is_flag=True, envvar="LITESTAR_DEBUG")
@option("-P", "--pdb", "--use-pdb", help="Drop into PDB on an exception", is_flag=True, envvar="LITESTAR_PDB")
@option(
    "--respawn-failed-workers/--no-respawn-failed-workers",
    help="Enable workers respawn on unexpected exit",
    default=False,
    is_flag=True,
)
<<<<<<< HEAD
@option(
    "--respawn-interval",
    default=3.5,
    help="The number of seconds to sleep between workers respawn",
)
@option("-r", "--reload/--no-reload", help="Reload server on changes", default=False, is_flag=True)
@option(
    "--process-name",
    help="Set a custom name for processes (requires granian[pname] extra)",
)
=======
@option("-r", "--reload", help="Reload server on changes", default=False, is_flag=True, envvar="LITESTAR_RELOAD")
>>>>>>> 3f398bb9
def run_command(
    app: Litestar,
    reload: bool,
    port: int,
    wc: int,
    threads: int,
    blocking_threads: int,
    respawn_failed_workers: bool,
    respawn_interval: float,
    http1_keep_alive: bool,
    http1_buffer_size: int,
    http1_pipeline_flush: bool,
    http2_adaptive_window: bool,
    http2_initial_connection_window_size: int,
    http2_initial_stream_window_size: int,
    http2_keep_alive_interval: int | None,
    http2_keep_alive_timeout: int,
    http2_max_concurrent_streams: int,
    http2_max_frame_size: int,
    http2_max_headers_size: int,
    http2_max_send_buffer_size: int,
    http: HTTPModes,
    opt: bool,
    backlog: int,
    threading_mode: ThreadModes,
    ssl_keyfile: Path | None,
    ssl_certificate: Path | None,
    create_self_signed_cert: bool,
    url_path_prefix: str | None,
    host: str,
    process_name: str | None,
    debug: bool,
    pdb: bool,
    ctx: Context,
) -> None:  # sourcery skip: low-code-quality
    """Run a Litestar app.

    The app can be either passed as a module path in the form of <module name>.<submodule>:<app instance or factory>,
    set as an environment variable LITESTAR_APP with the same format or automatically discovered from one of these
    canonical paths: app.py, asgi.py, application.py or app/__init__.py. When auto-discovering application factories,
    functions with the name ``create_app`` are considered, or functions that are annotated as returning a ``Litestar``
    instance.
    """
    import os

    from granian._loops import loops
    from granian.constants import ThreadModes
    from litestar.cli._utils import console, create_ssl_files, show_app_info
    from litestar.cli.commands.core import _server_lifespan

    loops.get("auto")
    if debug:
        app.debug = True
        os.environ["LITESTAR_DEBUG"] = "1"
    if pdb:
        os.environ["LITESTAR_PDB"] = "1"
    quiet_console = os.getenv("LITESTAR_QUIET_CONSOLE") or False
    if callable(ctx.obj):
        ctx.obj = ctx.obj()
    else:
        if debug:
            ctx.obj.app.debug = True
        if pdb:
            ctx.obj.app.pdb_on_exception = True

    env: LitestarEnv = ctx.obj
    if env.is_app_factory:
        console.print(
            r"granian does not support the app factory pattern.",
        )
        sys.exit(1)
    threading_mode = threading_mode or ThreadModes.workers
    host = env.host if env.host is not None else host
    port = env.port if env.port is not None else port
    workers = wc
<<<<<<< HEAD
    ssl_certificate = ssl_certificate or None
    ssl_keyfile = ssl_keyfile or None
    create_self_signed_cert = create_self_signed_cert or False
=======
>>>>>>> 3f398bb9
    if create_self_signed_cert:
        _cert, _key = create_ssl_files(str(ssl_certificate), str(ssl_keyfile), host)
        ssl_certificate = ssl_certificate or Path(_cert) if _cert is not None else None
        ssl_keyfile = ssl_keyfile or Path(_key) if _key is not None else None

    if not quiet_console and isatty():
        console.rule("[yellow]Starting [blue]Granian[/] server process[/]", align="left")
        show_app_info(env.app)
    with _server_lifespan(env.app):
        _run_granian_in_subprocess(
            env=env,
            reload=reload,
            port=port,
            wc=workers,
            threads=threads,
            http=http,
            opt=opt,
            backlog=backlog,
            blocking_threads=blocking_threads,
            respawn_failed_workers=respawn_failed_workers,
            respawn_interval=respawn_interval,
            http1_buffer_size=http1_buffer_size,
            http1_keep_alive=http1_keep_alive,
            http1_pipeline_flush=http1_pipeline_flush,
            http2_adaptive_window=http2_adaptive_window,
            http2_initial_connection_window_size=http2_initial_connection_window_size,
            http2_initial_stream_window_size=http2_initial_stream_window_size,
            http2_keep_alive_interval=http2_keep_alive_interval,
            http2_keep_alive_timeout=http2_keep_alive_timeout,
            http2_max_concurrent_streams=http2_max_concurrent_streams,
            http2_max_frame_size=http2_max_frame_size,
            http2_max_headers_size=http2_max_headers_size,
            http2_max_send_buffer_size=http2_max_send_buffer_size,
            threading_mode=threading_mode,
            process_name=process_name,
            ssl_keyfile=ssl_keyfile,
            ssl_certificate=ssl_certificate,
            url_path_prefix=url_path_prefix,
            host=host,
        )


def _convert_granian_args(args: dict[str, Any]) -> list[str]:
    process_args = []
    for arg, value in args.items():
        if isinstance(value, bool):
            if value:
                process_args.append(f"--{arg}")
            else:
                process_args.append(f"--no-{arg}")
        elif isinstance(value, tuple):
            process_args.extend(f"--{arg}={item}" for item in value)
        else:
            process_args.append(f"--{arg}={value}")

    return process_args


def _run_granian_in_subprocess(
    *,
    env: LitestarEnv,
    host: str,
    port: int,
    reload: bool,
    wc: int,
    threads: int,
    http: HTTPModes,
    opt: bool,
    backlog: int,
    blocking_threads: int,
    respawn_failed_workers: bool,
    respawn_interval: float,
    http1_buffer_size: int,
    http1_keep_alive: bool,
    http1_pipeline_flush: bool,
    http2_adaptive_window: bool,
    http2_initial_connection_window_size: int,
    http2_initial_stream_window_size: int,
    http2_keep_alive_interval: int | None,
    http2_keep_alive_timeout: int,
    http2_max_concurrent_streams: int,
    http2_max_frame_size: int,
    http2_max_headers_size: int,
    http2_max_send_buffer_size: int,
    threading_mode: ThreadModes,
    process_name: str | None,
    ssl_keyfile: Path | None,
    ssl_certificate: Path | None,
    url_path_prefix: str | None,
) -> None:
    from granian.constants import Interfaces

    process_args: dict[str, Any] = {
        "reload": reload,
        "host": host,
        "port": port,
        "interface": Interfaces.ASGI.value,
        "http": http.value,
        "threads": threads,
        "workers": wc,
        "threading-mode": threading_mode.value,
        "blocking-threads": blocking_threads,
        "loop": Loops.auto.value,
        "opt": opt,
        "respawn-failed-workers": respawn_failed_workers,
        "respawn-interval": respawn_interval,
        "backlog": backlog,
    }
    if http.value in {HTTPModes.http1.value, HTTPModes.auto.value}:
        process_args["http1-keep-alive"] = http1_keep_alive
        process_args["http1-buffer-size"] = http1_buffer_size
        process_args["http1-pipeline-flush"] = http1_pipeline_flush
    if http.value == HTTPModes.http2.value:
        process_args["http2-adaptive-window"] = http2_adaptive_window
        process_args["http2-initial-connection-window-size"] = http2_initial_connection_window_size
        process_args["http2-initial-stream-window-size"] = http2_initial_stream_window_size
        if http2_keep_alive_interval is not None:
            process_args["http2-keep-alive-interval"] = http2_keep_alive_interval
        process_args["http2-keep-alive-timeout"] = http2_keep_alive_timeout
        process_args["http2-max-concurrent-streams"] = http2_max_concurrent_streams
        process_args["http2-max-frame-size"] = http2_max_frame_size
        process_args["http2-max-headers-size"] = http2_max_headers_size
        process_args["http2-max-send-buffer-size"] = http2_max_send_buffer_size
        # websockets aren't supported in http2 only?
        process_args["websockets"] = False
    if url_path_prefix is not None:
        process_args["url-path-prefix"] = url_path_prefix
    if ssl_certificate is not None:
        process_args["ssl-certfile"] = ssl_certificate
    if ssl_keyfile is not None:
        process_args["ssl-keyfile"] = ssl_keyfile
    if process_name is not None:
        process_args["process-name"] = process_name
    subprocess.run(
        [sys.executable, "-m", "granian", env.app_path, *_convert_granian_args(process_args)],  # noqa: S603
        check=True,
    )<|MERGE_RESOLUTION|>--- conflicted
+++ resolved
@@ -31,13 +31,8 @@
     from litestar.cli._utils import LitestarEnv
 
 
-<<<<<<< HEAD
 @command(name="run", context_settings={"show_default": True}, help="Start application server")
-@option("-p", "--port", help="Serve under this port", type=int, default=8000, show_default=True)
-=======
-@command(name="run")
 @option("-p", "--port", help="Serve under this port", type=int, default=8000, show_default=True, envvar="LITESTAR_PORT")
->>>>>>> 3f398bb9
 @option(
     "-W",
     "--wc",
@@ -186,7 +181,6 @@
     default=False,
     is_flag=True,
 )
-<<<<<<< HEAD
 @option(
     "--respawn-interval",
     default=3.5,
@@ -195,11 +189,8 @@
 @option("-r", "--reload/--no-reload", help="Reload server on changes", default=False, is_flag=True)
 @option(
     "--process-name",
-    help="Set a custom name for processes (requires granian[pname] extra)",
-)
-=======
-@option("-r", "--reload", help="Reload server on changes", default=False, is_flag=True, envvar="LITESTAR_RELOAD")
->>>>>>> 3f398bb9
+    help="Set a custom name for processes.",
+)
 def run_command(
     app: Litestar,
     reload: bool,
@@ -275,12 +266,6 @@
     host = env.host if env.host is not None else host
     port = env.port if env.port is not None else port
     workers = wc
-<<<<<<< HEAD
-    ssl_certificate = ssl_certificate or None
-    ssl_keyfile = ssl_keyfile or None
-    create_self_signed_cert = create_self_signed_cert or False
-=======
->>>>>>> 3f398bb9
     if create_self_signed_cert:
         _cert, _key = create_ssl_files(str(ssl_certificate), str(ssl_keyfile), host)
         ssl_certificate = ssl_certificate or Path(_cert) if _cert is not None else None
